import io
import json
import logging
import logging.config
import sys
from urllib.parse import parse_qsl

import pkg_resources

from .base import SATOSABase
from .context import Context
from .response import ServiceError, NotFound
from .routing import SATOSANoBoundEndpointError
from saml2.s_utils import UnknownSystemEntity

logger = logging.getLogger(__name__)


def unpack_get(environ):
    """
    Unpacks a redirect request query string.
    :param environ: whiskey application environment.
    :return: A dictionary with parameters.
    """
    if "QUERY_STRING" in environ:
        return dict(parse_qsl(environ["QUERY_STRING"]))

    return None


def unpack_post(environ, content_length):
    """
    Unpacks a post request query string.
    :param environ: whiskey application environment.
    :return: A dictionary with parameters.
    """
    post_body = environ['wsgi.input'].read(content_length).decode("utf-8")
    data = None
    if "application/x-www-form-urlencoded" in environ["CONTENT_TYPE"]:
        data = dict(parse_qsl(post_body))
    elif "application/json" in environ["CONTENT_TYPE"]:
        data = json.loads(post_body)

    logger.debug("unpack_post:: %s", data)
    return data


def unpack_request(environ, content_length=0):
    """
    Unpacks a get or post request query string.
    :param environ: whiskey application environment.
    :return: A dictionary with parameters.
    """
    data = None
    if environ["REQUEST_METHOD"] == "GET":
        data = unpack_get(environ)
    elif environ["REQUEST_METHOD"] == "POST":
        data = unpack_post(environ, content_length)

    logger.debug("read request data: %s", data)
    return data


class ToBytesMiddleware(object):
    """Converts a message to bytes to be sent by WSGI server."""

    def __init__(self, app):
        self.app = app

    def __call__(self, environ, start_response):
        data = self.app(environ, start_response)

        if isinstance(data, list):
            encoded_data = []
            for d in data:
                if isinstance(d, bytes):
                    encoded_data.append(d)
                else:
                    encoded_data.append(d.encode("utf-8"))
            return encoded_data

        if isinstance(data, str):
            return data.encode("utf-8")

        return data


class WsgiApplication(SATOSABase):
    def __init__(self, config):
        super().__init__(config)

    def __call__(self, environ, start_response, debug=False):
        path = environ.get('PATH_INFO', '').lstrip('/')
        if ".." in path or path == "":
            resp = NotFound("Couldn't find the page you asked for!")
            return resp(environ, start_response)

        context = Context()
        context.path = path

        # copy wsgi.input stream to allow it to be re-read later by satosa plugins
        # see: http://stackoverflow.com/questions/1783383/how-do-i-copy-wsgi-input-if-i-want-to-process-post-data-more-than-once
        content_length = int(environ.get('CONTENT_LENGTH', '0') or '0')
        body = io.BytesIO(environ['wsgi.input'].read(content_length))
        environ['wsgi.input'] = body
        context.request = unpack_request(environ, content_length)
        environ['wsgi.input'].seek(0)

        context.cookie = environ.get("HTTP_COOKIE", "")
        context.request_authorization = environ.get("HTTP_AUTHORIZATION", "")

        try:
            resp = self.run(context)
            if isinstance(resp, Exception):
                raise resp
            return resp(environ, start_response)
        except SATOSANoBoundEndpointError:
            resp = NotFound("Couldn't find the page you asked for!")
            return resp(environ, start_response)
        except Exception as err:
            if type(err) != UnknownSystemEntity:
                logger.exception("%s" % err)
            if debug:
                raise

            resp = ServiceError("%s" % err)
            return resp(environ, start_response)


def make_app(satosa_config):
    try:
        if "LOGGING" in satosa_config:
            logging.config.dictConfig(satosa_config["LOGGING"])
        else:
            stderr_handler = logging.StreamHandler(sys.stderr)
            stderr_handler.setLevel(logging.DEBUG)

            root_logger = logging.getLogger("")
            root_logger.addHandler(stderr_handler)
            root_logger.setLevel(logging.DEBUG)

        try:
            pkg = pkg_resources.get_distribution(module.__name__)
            logger.info("Running SATOSA version %s",
                        pkg_resources.get_distribution("SATOSA").version)
<<<<<<< HEAD
        except pkg_resources.DistributionNotFound:
            continue
=======
        except (NameError, pkg_resources.DistributionNotFound):
            pass
>>>>>>> 9b873848
        return ToBytesMiddleware(WsgiApplication(satosa_config))
    except Exception:
        logger.exception("Failed to create WSGI app.")
        raise<|MERGE_RESOLUTION|>--- conflicted
+++ resolved
@@ -143,13 +143,8 @@
             pkg = pkg_resources.get_distribution(module.__name__)
             logger.info("Running SATOSA version %s",
                         pkg_resources.get_distribution("SATOSA").version)
-<<<<<<< HEAD
-        except pkg_resources.DistributionNotFound:
-            continue
-=======
         except (NameError, pkg_resources.DistributionNotFound):
             pass
->>>>>>> 9b873848
         return ToBytesMiddleware(WsgiApplication(satosa_config))
     except Exception:
         logger.exception("Failed to create WSGI app.")
