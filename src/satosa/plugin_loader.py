--- conflicted
+++ resolved
@@ -2,15 +2,12 @@
 Some help functions to load satosa backend and frontend modules
 """
 import inspect
-<<<<<<< HEAD
-import logging
-=======
 import json
 import logging
 import os
 from pydoc import locate
 
->>>>>>> 6309a114
+import logging
 from pluginbase import PluginBase
 import sys
 
@@ -270,13 +267,6 @@
     loaded_plugins = []
     loaded_plugins_name = []
     for module_file_name in plugins:
-<<<<<<< HEAD
-        module = plugin_source.load_plugin(module_file_name)
-        for name, obj in inspect.getmembers(module, filter):
-            loaded_plugins.append(obj(*args))
-            loaded_plugins_name.append(module_file_name)
-    LOGGER.info("Loaded plugins: %s" % loaded_plugins_name)
-=======
         try:
             module = plugin_source.load_plugin(module_file_name)
             for name, obj in inspect.getmembers(module, filter):
@@ -318,7 +308,6 @@
                                     % module_file_name)
                 except:
                     LOGGER.warn("Cannot create the module %s." % module_file_name)
->>>>>>> 6309a114
     return loaded_plugins
 
 
