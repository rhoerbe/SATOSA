#!/usr/bin/env python
import copy
import logging
from urllib.parse import urlparse

from saml2.config import IdPConfig
from saml2.httputil import ServiceError
from saml2.httputil import Response
from saml2.httputil import Redirect
from saml2.httputil import Unauthorized
from saml2.s_utils import UnknownPrincipal
from saml2.s_utils import UnsupportedBinding
from saml2.saml import NAMEID_FORMAT_TRANSIENT, NAMEID_FORMAT_PERSISTENT, NameID
<<<<<<< HEAD
from saml2.samlp import name_id_policy_from_string
=======
from saml2.samlp import authn_request_from_string

>>>>>>> a1796fa0
from saml2.server import Server

from satosa.frontends.base import FrontendModule
from satosa.internal_data import UserIdHashType, InternalRequest
import satosa.service as service
from satosa.service import response
from satosa.state import State

logger = logging.getLogger(__name__)


class SamlFrontend(FrontendModule):
    STATE_KEY = "SamlF_HY34CV"

    def __init__(self, auth_req_callback_func, conf):
        if conf is None:
            raise TypeError("conf can't be 'None'")
        self._validate_config(conf)

        super(SamlFrontend, self).__init__(auth_req_callback_func)
        self.config = conf["idp_config"]
        self.endpoints = conf["endpoints"]
        self.base = conf["base"]
        self.response_bindings = None
        self.idp = None

    @staticmethod
    def name_format_to_hash_type(name_format):
        if name_format == NAMEID_FORMAT_TRANSIENT:
            return UserIdHashType.transient
        elif name_format == NAMEID_FORMAT_PERSISTENT:
            return UserIdHashType.persistent
        return None

    @staticmethod
    def get_name_id_format(hash_type):
        if hash_type == UserIdHashType.transient:
            return NAMEID_FORMAT_TRANSIENT
        elif hash_type == UserIdHashType.persistent:
            return NAMEID_FORMAT_PERSISTENT
        return None

    def save_state(self, context, _dict, _request, idp):
        resp_args = idp.response_args(_dict["authn_req"])
        resp_args["name_id_policy"] = resp_args["name_id_policy"].to_string().decode("utf-8")
        return {"resp_args": resp_args,
                "relay_state": _request["RelayState"]}

    def load_state(self, state):
        loaded_state = state.get(SamlFrontend.STATE_KEY)
        if isinstance(loaded_state["resp_args"]["name_id_policy"], str):
            loaded_state["resp_args"]["name_id_policy"] = name_id_policy_from_string(
                loaded_state["resp_args"]["name_id_policy"])
        return loaded_state

    def _validate_config(self, config):
        mandatory_keys = ["idp_config", "endpoints", "base"]
        for key in mandatory_keys:
            assert key in config, "Missing key '%s' in config" % key

    def verify_request(self, idp, query, binding):
        if not query:
            logger.info("Missing QUERY")
            resp = Unauthorized('Unknown user')
            return {"response": resp}

        req_info = idp.parse_authn_request(query, binding)

        logger.info("parsed OK")
        _authn_req = req_info.message
        logger.debug("%s", _authn_req)

        # Check that I know where to send the reply to
        try:
            binding_out, destination = idp.pick_binding(
                "assertion_consumer_service",
                bindings=self.response_bindings,
                entity_id=_authn_req.issuer.text, request=_authn_req)
        except Exception as err:
            logger.error("Couldn't find receiver endpoint: %s", err)
            raise

        logger.debug("Binding: %s, destination: %s", binding_out, destination)

        resp_args = {}
        try:
            resp_args = idp.response_args(_authn_req)
            _resp = None
        except UnknownPrincipal as excp:
            _resp = idp.create_error_response(_authn_req.id,
                                              destination, excp)
        except UnsupportedBinding as excp:
            _resp = idp.create_error_response(_authn_req.id,
                                              destination, excp)

        req_args = {}
        for key in ["subject", "name_id_policy", "conditions",
                    "requested_authn_context", "scoping", "force_authn",
                    "is_passive"]:
            try:
                val = getattr(_authn_req, key)
            except AttributeError:
                pass
            else:
                if val is not None:
                    req_args[key] = val

        return {"resp_args": resp_args, "response": _resp,
                "authn_req": _authn_req, "req_args": req_args}

    def _handle_authn_request(self, context, binding_in, idp):
        _request = context.request
        _binding_in = service.INV_BINDING_MAP[binding_in]

        try:
            _dict = self.verify_request(idp, _request["SAMLRequest"],
                                        _binding_in)
        except UnknownPrincipal as excp:
            logger.error("UnknownPrincipal: %s", excp)
            return ServiceError("UnknownPrincipal: %s" % (excp,))
        except UnsupportedBinding as excp:
            logger.error("UnsupportedBinding: %s", excp)
            return ServiceError("UnsupportedBinding: %s" % (excp,))

        _binding = _dict["resp_args"]["binding"]
        if _dict["response"]:  # An error response
            http_args = idp.apply_binding(
                _binding, "%s" % _dict["response"],
                _dict["resp_args"]["destination"],
                _request["RelayState"], response=True)

            logger.debug("HTTPargs: %s", http_args)
            return response(_binding, http_args)
        else:

            try:
                context.internal_data["saml2.target_entity_id"] = _request["entityID"]
            except KeyError:
                pass

            request_state = self.save_state(context, _dict, _request, idp)
            state = State()
            state.add(SamlFrontend.STATE_KEY, request_state)

            internal_req = InternalRequest(self.name_format_to_hash_type(_dict['req_args']['name_id_policy'].format),
                                           _dict["resp_args"]["sp_entity_id"])

            idp_policy = idp.config.getattr("policy", "idp")
            if idp_policy:
                entity_categories = idp_policy.get_entity_categories(
                    _dict["resp_args"]["sp_entity_id"], idp.metadata)
                attribute_filter = list(entity_categories.keys())
                internal_req.add_pysaml_attr_filter(attribute_filter)

            return self.auth_req_callback_func(context, internal_req, state)

    def handle_authn_request(self, context, binding_in):
        return self._handle_authn_request(context, binding_in, self.idp)

    def _handle_authn_response(self, context, internal_response, state, idp):
        request_state = self.load_state(state)

        resp_args = request_state["resp_args"]
        ava = internal_response.get_pysaml_attributes()
        # TODO what about authn_auth in auth_info?
        auth_info = {"class_ref": internal_response.auth_info.auth_class_ref}

        name_id = NameID(text=internal_response.user_id,
                         format=self.get_name_id_format(internal_response.user_id_hash_type),
                         sp_name_qualifier=None,
                         name_qualifier=None)

        # Will signed the response by default
        resp = self.construct_authn_response(idp,
                                             ava,
                                             name_id=name_id,
                                             authn=auth_info,
                                             resp_args=resp_args,
                                             relay_state=request_state["relay_state"],
                                             sign_response=True)

        return resp

    def handle_authn_response(self, context, internal_response, state):
        return self._handle_authn_response(context, internal_response, state, self.idp)

    def handle_backend_error(self, exception):
        return self._handle_backend_error(exception, self.idp)

    def _handle_backend_error(self, exception, idp):
        loaded_state = self.load_state(exception.state)
        relay_state = loaded_state["relay_state"]
        resp_args = loaded_state["resp_args"]
        error_resp = idp.create_error_response(resp_args["in_response_to"], resp_args["destination"],
                                               Exception("Authentication failed"))
        http_args = idp.apply_binding(
            resp_args["binding"], "%s" % error_resp,
            resp_args["destination"],
            relay_state, response=True)

        logger.debug("HTTPargs: %s", http_args)
        return response(resp_args["binding"], http_args)

    def construct_authn_response(self, idp, identity, name_id, authn,
                                 resp_args,
                                 relay_state, sign_response=True):
        _resp = idp.create_authn_response(identity, name_id=name_id,
                                          authn=authn,
                                          sign_response=sign_response,
                                          **resp_args)

        http_args = idp.apply_binding(
            resp_args["binding"], "%s" % _resp, resp_args["destination"],
            relay_state, response=True)

        logger.debug("HTTPargs: %s", http_args)

        resp = None
        if http_args["data"]:
            resp = Response(http_args["data"], headers=http_args["headers"])
        else:
            for header in http_args["headers"]:
                if header[0] == "Location":
                    resp = Redirect(header[1])

        if not resp:
            resp = ServiceError("Don't know how to return response")

        return resp

    def _validate_providers(self, providers):
        if providers is None or not isinstance(providers, list):
            raise TypeError("'providers' is not 'list' type")

    def _register_endpoints(self, providers):
        url_map = []

        for endp_category in self.endpoints:
            for binding, endp in self.endpoints[endp_category].items():
                valid_providers = ""
                for provider in providers:
                    valid_providers = "{}|^{}".format(valid_providers, provider)
                valid_providers = valid_providers.lstrip("|")
                parsed_endp = urlparse(endp)
                url_map.append(("%s/%s$" % (valid_providers, parsed_endp.path),
                                (self.handle_authn_request, service.BINDING_MAP[binding])))
                url_map.append(("%s/%s/(.*)$" % (valid_providers, parsed_endp.path),
                                (self.handle_authn_request, service.BINDING_MAP[binding])))

        return url_map

    def _build_idp_config_endpoints(self, config, providers):
        # Add an endpoint to each provider
        idp_endpoints = []
        for endp_category in self.endpoints.keys():
            for func, endpoint in self.endpoints[endp_category].items():
                for provider in providers:
                    endpoint = "{base}/{provider}/{endpoint}".format(
                        base=self.base, provider=provider, endpoint=endpoint)
                    idp_endpoints.append((endpoint, func))
            config["service"]["idp"]["endpoints"][endp_category] = idp_endpoints

        return config

    def register_endpoints(self, providers):
        self._validate_providers(providers)
        self.config = self._build_idp_config_endpoints(self.config, providers)
        # Create the idp
        idp_config = IdPConfig().load(copy.deepcopy(self.config), metadata_construction=False)
        self.idp = Server(config=idp_config)
        return self._register_endpoints(providers)<|MERGE_RESOLUTION|>--- conflicted
+++ resolved
@@ -11,14 +11,8 @@
 from saml2.s_utils import UnknownPrincipal
 from saml2.s_utils import UnsupportedBinding
 from saml2.saml import NAMEID_FORMAT_TRANSIENT, NAMEID_FORMAT_PERSISTENT, NameID
-<<<<<<< HEAD
 from saml2.samlp import name_id_policy_from_string
-=======
-from saml2.samlp import authn_request_from_string
-
->>>>>>> a1796fa0
 from saml2.server import Server
-
 from satosa.frontends.base import FrontendModule
 from satosa.internal_data import UserIdHashType, InternalRequest
 import satosa.service as service
@@ -166,8 +160,7 @@
 
             idp_policy = idp.config.getattr("policy", "idp")
             if idp_policy:
-                entity_categories = idp_policy.get_entity_categories(
-                    _dict["resp_args"]["sp_entity_id"], idp.metadata)
+                entity_categories = idp_policy.get_entity_categories(_dict["resp_args"]["sp_entity_id"], idp.metadata)
                 attribute_filter = list(entity_categories.keys())
                 internal_req.add_pysaml_attr_filter(attribute_filter)
 
