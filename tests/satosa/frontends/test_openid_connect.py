"""
Tests for the SAML frontend module src/frontends/saml2.py.
"""
import json
<<<<<<< HEAD
from unittest.mock import Mock
from urllib.parse import urlparse
=======
from base64 import urlsafe_b64encode
from unittest.mock import Mock
from urllib.parse import urlparse, parse_qsl
>>>>>>> 1105ee10

import pytest
from oic.oic.message import AuthorizationResponse, AuthorizationRequest, IdToken, ClaimsRequest, \
    Claims, AuthorizationErrorResponse, RegistrationResponse, RegistrationRequest, \
    ClientRegistrationErrorResponse, ProviderConfigurationResponse, AccessTokenRequest, AccessTokenResponse, \
    TokenErrorResponse, OpenIDSchema
from oic.oic.provider import TokenEndpoint, UserinfoEndpoint, RegistrationEndpoint
from saml2.authn_context import PASSWORD

from satosa.attribute_mapping import AttributeMapper
from satosa.exception import SATOSAAuthenticationError
from satosa.frontends.openid_connect import OpenIDConnectFrontend, oidc_subject_type_to_hash_type
from satosa.internal_data import InternalResponse, AuthenticationInformation, UserIdHashType
from tests.users import USERS

INTERNAL_ATTRIBUTES = {
    'attributes': {"mail": {"saml": ["email"], "openid": ["email"]}}
}
BASE_URL = "https://op.example.com"
CLIENT_ID = "client1"
<<<<<<< HEAD
=======
CLIENT_SECRET = "client_secret"
>>>>>>> 1105ee10


class TestOpenIDConnectFrontend(object):
    @pytest.fixture
    def frontend(self, signing_key_path):
        config = {
            "signing_key_path": signing_key_path,
            "provider": {
                "response_types_supported": ["code", "id_token", "code id_token token"],
                "scopes_supported": ["openid", "email"]
            }
        }
        # will use in-memory storage
        instance = OpenIDConnectFrontend(lambda ctx, req: None, INTERNAL_ATTRIBUTES,
                                         config, BASE_URL, "oidc_frontend")
        instance.register_endpoints(["foo_backend"])
        return instance

    @pytest.fixture
    def authn_req(self):
        state = "my_state"
        nonce = "nonce"
        redirect_uri = "https://client.example.com"
        claims_req = ClaimsRequest(id_token=Claims(email=None))
        req = AuthorizationRequest(client_id=CLIENT_ID, state=state, scope="openid",
                                   response_type="id_token", redirect_uri=redirect_uri,
                                   nonce=nonce, claims=claims_req)
        return req

    def insert_client_in_client_db(self, frontend, redirect_uri):
        frontend.provider.clients = {
            CLIENT_ID: {"response_types": ["code", "id_token"],
                        "redirect_uris": [redirect_uri],
                        "client_secret": CLIENT_SECRET}}

<<<<<<< HEAD
    @pytest.fixture
    def authn_req(self):
        state = "my_state"
        nonce = "nonce"
        redirect_uri = "https://client.example.com"
        claims_req = ClaimsRequest(id_token=Claims(email=None))
        req = AuthorizationRequest(client_id=CLIENT_ID, state=state, scope="openid",
                                   response_type="id_token", redirect_uri=redirect_uri,
                                   nonce=nonce, claims=claims_req)
        return req

    def insert_client_in_client_db(self, redirect_uri):
        self.instance.provider.cdb = {
            CLIENT_ID: {"response_types": ["id_token"],
                        "redirect_uris": [(redirect_uri, None)],
                        "client_salt": "salt"}}

    def setup_for_authn_response(self, context, auth_req):
        context.state[self.instance.name] = {"oidc_request": auth_req.to_urlencoded()}
=======
    def insert_user_in_user_db(self, frontend, user_id):
        frontend.user_db[user_id] = {"email": "tester@example.com"}

    def create_access_token(self, frontend, user_id, auth_req):
        sub = frontend.provider.authz_state.get_subject_identifier('pairwise', user_id, 'client1.example.com')
        auth_req = AuthorizationRequest().from_dict(auth_req)
        access_token = frontend.provider.authz_state.create_access_token(auth_req, sub)
        return access_token.value

    def setup_for_authn_response(self, context, frontend, auth_req):
        context.state[frontend.name] = {"oidc_request": auth_req.to_urlencoded()}
>>>>>>> 1105ee10

        auth_info = AuthenticationInformation(PASSWORD, "2015-09-30T12:21:37Z", "unittest_idp.xml")
        internal_response = InternalResponse(auth_info=auth_info)
        internal_response.attributes = AttributeMapper(INTERNAL_ATTRIBUTES).to_internal("saml", USERS["testuser1"])
        internal_response.user_id = USERS["testuser1"]["eduPersonTargetedID"][0]

        return internal_response

<<<<<<< HEAD
    def test_handle_authn_response(self, context, authn_req):
        internal_response = self.setup_for_authn_response(context, authn_req)
        http_resp = self.instance.handle_authn_response(context, internal_response)
=======
    def test_handle_authn_response(self, context, frontend, authn_req):
        self.insert_client_in_client_db(frontend, authn_req["redirect_uri"])
        internal_response = self.setup_for_authn_response(context, frontend, authn_req)
        http_resp = frontend.handle_authn_response(context, internal_response)
>>>>>>> 1105ee10
        assert http_resp.message.startswith(authn_req["redirect_uri"])

        resp = AuthorizationResponse().deserialize(urlparse(http_resp.message).fragment)
        assert resp["state"] == authn_req["state"]
<<<<<<< HEAD
        id_token = IdToken().from_jwt(resp["id_token"], key=[self.instance.signing_key])
        assert id_token["iss"] == BASE_URL
        assert id_token["nonce"] == authn_req["nonce"]
        assert id_token["aud"] == [authn_req["client_id"]]
        assert id_token["sub"] == USERS["testuser1"]["eduPersonTargetedID"][0]
=======
        id_token = IdToken().from_jwt(resp["id_token"], key=[frontend.signing_key])
        assert id_token["iss"] == BASE_URL
        assert id_token["nonce"] == authn_req["nonce"]
        assert id_token["aud"] == [authn_req["client_id"]]
        assert "sub" in id_token
>>>>>>> 1105ee10
        assert id_token["email"] == USERS["testuser1"]["email"][0]
        assert frontend.name not in context.state

<<<<<<< HEAD
    def test_get_authn_response_query_encoded(self, context):
        state = "my_state"
        nonce = "nonce"
        redirect_uri = "https://client.example.com"
        claims_req = ClaimsRequest(id_token=Claims(email=None))
        req = AuthorizationRequest(client_id=CLIENT_ID, state=state, scope="openid",
                                   response_type="id_token",
                                   redirect_uri=redirect_uri,
                                   nonce=nonce,
                                   claims=claims_req,
                                   response_mode="query")
        internal_response = self.setup_for_authn_response(context, req)
        http_resp = self.instance.handle_authn_response(context, internal_response)
        assert http_resp.message.startswith(redirect_uri)

        resp = AuthorizationResponse().deserialize(urlparse(http_resp.message).query)
        assert resp["state"] == state
        id_token = IdToken().from_jwt(resp["id_token"], key=[self.instance.signing_key])
        assert id_token["iss"] == BASE_URL
        assert id_token["nonce"] == nonce
        assert id_token["sub"] == USERS["testuser1"]["eduPersonTargetedID"][0]
        assert id_token["email"] == USERS["testuser1"]["email"][0]

    def test_handle_authn_request(self, context, authn_req):
        mock_callback = Mock()
        self.instance.auth_req_callback_func = mock_callback
        self.insert_client_in_client_db(authn_req["redirect_uri"])

        context.request = authn_req.to_dict()
        context.request["claims"] = json.dumps(context.request["claims"])
        self.instance.handle_authn_request(context)

=======
    def test_handle_authn_request(self, context, frontend, authn_req):
        mock_callback = Mock()
        frontend.auth_req_callback_func = mock_callback
        self.insert_client_in_client_db(frontend, authn_req["redirect_uri"])

        context.request = dict(parse_qsl(authn_req.to_urlencoded()))
        frontend.handle_authn_request(context)

>>>>>>> 1105ee10
        assert mock_callback.call_count == 1
        context, internal_req = mock_callback.call_args[0]
        assert internal_req.requester == authn_req["client_id"]
        assert internal_req.user_id_hash_type == UserIdHashType.pairwise

<<<<<<< HEAD
    def test_handle_backend_error(self, context):
        redirect_uri = "https://client.example.com"
        areq = AuthorizationRequest(client_id=CLIENT_ID, scope="openid", response_type="id_token",
                                    redirect_uri=redirect_uri)
        context.state[self.instance.name] = {"oidc_request": areq.to_urlencoded()}
=======
    def test_handle_backend_error(self, context, frontend):
        redirect_uri = "https://client.example.com"
        areq = AuthorizationRequest(client_id=CLIENT_ID, scope="openid", response_type="id_token",
                                    redirect_uri=redirect_uri)
        context.state[frontend.name] = {"oidc_request": areq.to_urlencoded()}
>>>>>>> 1105ee10

        # fake an error
        message = "test error"
        error = SATOSAAuthenticationError(context.state, message)
<<<<<<< HEAD
        resp = self.instance.handle_backend_error(error)
=======
        resp = frontend.handle_backend_error(error)
>>>>>>> 1105ee10

        assert resp.message.startswith(redirect_uri)
        error_response = AuthorizationErrorResponse().deserialize(urlparse(resp.message).fragment)
        error_response["error"] = "access_denied"
        error_response["error_description"] == message

    def test_register_client(self, context, frontend):
        redirect_uri = "https://client.example.com"
        registration_request = RegistrationRequest(redirect_uris=[redirect_uri],
                                                   response_types=["id_token"])
        context.request = registration_request.to_dict()
        registration_response = frontend.client_registration(context)
        assert registration_response.status == "201 Created"

        reg_resp = RegistrationResponse().deserialize(registration_response.message, "json")
        assert "client_id" in reg_resp
<<<<<<< HEAD

        # no need to issue client secret since to token endpoint is published
        assert "client_secret" not in reg_resp
=======
>>>>>>> 1105ee10
        assert reg_resp["redirect_uris"] == [redirect_uri]
        assert reg_resp["response_types"] == ["id_token"]

    def test_register_client_with_wrong_response_type(self, context, frontend):
        redirect_uri = "https://client.example.com"
        registration_request = RegistrationRequest(redirect_uris=[redirect_uri],
                                                   response_types=["id_token token"])
        context.request = registration_request.to_dict()
        registration_response = frontend.client_registration(context)
        assert registration_response.status == "400 Bad Request"
        error_response = ClientRegistrationErrorResponse().deserialize(
            registration_response.message, "json")
        assert error_response["error"] == "invalid_request"
        assert "response_type" in error_response["error_description"]

    def test_provider_configuration_endpoint(self, context, frontend):
        expected_capabilities = {
            "response_types_supported": ["code", "id_token", "code id_token token"],
            "token_endpoint": BASE_URL + "/foo_backend/token",
            "id_token_signing_alg_values_supported": ["RS256"],
            "response_modes_supported": ["fragment", "query"],
            "subject_types_supported": ["pairwise"],
            "claim_types_supported": ["normal"],
            "claims_parameter_supported": True,
            "request_parameter_supported": False,
            "request_uri_parameter_supported": False,
            "authorization_endpoint": "{}/foo_backend/authorization".format(BASE_URL),
            "scopes_supported": ["openid", "email"],
            "claims_supported": ["email"],
            "grant_types_supported": ["authorization_code", "implicit"],
            "issuer": BASE_URL,
            "require_request_uri_registration": True,
            "token_endpoint_auth_methods_supported": ["client_secret_basic"],
            "userinfo_endpoint": "{}/foo_backend/userinfo".format(BASE_URL),
            "version": "3.0"
        }

        http_response = frontend.provider_config(context)
        provider_config = ProviderConfigurationResponse().deserialize(http_response.message, "json")

        assert provider_config.to_dict() == expected_capabilities

    def test_jwks(self, context, frontend):
        http_response = frontend.jwks(context)
        jwks = json.loads(http_response.message)
        assert jwks == {"keys": [frontend.signing_key.serialize()]}

    def test_register_endpoints_token_and_userinfo_endpoint_is_published_if_necessary(self, frontend):
        urls = frontend.register_endpoints(["test"])
        assert ("^{}/{}".format("test", TokenEndpoint.url), frontend.token_endpoint) in urls
        assert ("^{}/{}".format("test", UserinfoEndpoint.url), frontend.userinfo_endpoint) in urls

    def test_register_endpoints_token_and_userinfo_endpoint_is_not_published_if_only_implicit_flow(self,
                                                                                                   signing_key_path,
                                                                                                   context):
        config = {
            "signing_key_path": signing_key_path,
            "provider": {"response_types_supported": ["id_token", "id_token token"]}
        }
        frontend = OpenIDConnectFrontend(lambda ctx, req: None, INTERNAL_ATTRIBUTES,
                                         config, BASE_URL,
                                         "oidc_frontend")

        urls = frontend.register_endpoints(["test"])
        assert ("^{}/{}".format("test", TokenEndpoint.url), frontend.token_endpoint) not in urls
        assert ("^{}/{}".format("test", UserinfoEndpoint.url), frontend.userinfo_endpoint) not in urls

        http_response = frontend.provider_config(context)
        provider_config = ProviderConfigurationResponse().deserialize(http_response.message, "json")
        assert "token_endpoint" not in provider_config

    @pytest.mark.parametrize("client_registration_enabled", [
        True,
        False
    ])
    def test_register_endpoints_dynamic_client_registration_is_configurable(self, signing_key_path,
                                                                            client_registration_enabled):
        config = {"signing_key_path": signing_key_path,
                  "provider": {"client_registration_supported": client_registration_enabled}}
        frontend = OpenIDConnectFrontend(lambda ctx, req: None, INTERNAL_ATTRIBUTES,
                                         config, BASE_URL, "oidc_frontend")

        urls = frontend.register_endpoints(["test"])
        assert (("^{}/{}".format("test", RegistrationEndpoint.url),
                 frontend.client_registration) in urls) == client_registration_enabled
        provider_info = ProviderConfigurationResponse().deserialize(frontend.provider_config(None).message, "json")
        assert ("registration_endpoint" in provider_info) == client_registration_enabled

    def test_token_endpoint(self, context, frontend, authn_req):
        user_id = "test_user"
        self.insert_client_in_client_db(frontend, authn_req["redirect_uri"])
        self.insert_user_in_user_db(frontend, user_id)
        authn_req["response_type"] = "code"
        authn_resp = frontend.provider.authorize(authn_req, user_id)

        context.request = AccessTokenRequest(redirect_uri=authn_req["redirect_uri"], code=authn_resp["code"]).to_dict()
        credentials = "{}:{}".format(CLIENT_ID, CLIENT_SECRET)
        basic_auth = urlsafe_b64encode(credentials.encode("utf-8")).decode("utf-8")
        context.request_authorization = "Basic {}".format(basic_auth)

        response = frontend.token_endpoint(context)
        parsed = AccessTokenResponse().deserialize(response.message, "json")
        assert "access_token" in parsed
        assert "id_token" in parsed

    def test_token_endpoint_with_invalid_client_authentication(self, context, frontend, authn_req):
        context.request = AccessTokenRequest(redirect_uri=authn_req["redirect_uri"], code="code").to_dict()
        credentials = "{}:{}".format("unknown", "unknown")
        basic_auth = urlsafe_b64encode(credentials.encode("utf-8")).decode("utf-8")
        context.request_authorization = "Basic {}".format(basic_auth)

        response = frontend.token_endpoint(context)
        parsed_message = TokenErrorResponse().deserialize(response.message, "json")
        assert response.status == "401 Unauthorized"
        assert parsed_message["error"] == "invalid_client"

    def test_token_endpoint_with_invalid_code(self, context, frontend, authn_req):
        self.insert_client_in_client_db(frontend, authn_req["redirect_uri"])
        context.request = AccessTokenRequest(redirect_uri=authn_req["redirect_uri"], code="invalid").to_dict()
        credentials = "{}:{}".format(CLIENT_ID, CLIENT_SECRET)
        basic_auth = urlsafe_b64encode(credentials.encode("utf-8")).decode("utf-8")
        context.request_authorization = "Basic {}".format(basic_auth)

        response = frontend.token_endpoint(context)
        parsed_message = TokenErrorResponse().deserialize(response.message, "json")
        assert response.status == "400 Bad Request"
        assert parsed_message["error"] == "invalid_grant"

    def test_userinfo_endpoint(self, context, frontend, authn_req):
        user_id = "user1"
        self.insert_client_in_client_db(frontend, authn_req["redirect_uri"])
        self.insert_user_in_user_db(frontend, user_id)

        authn_req["scope"] = "openid email"
        token = self.create_access_token(frontend, user_id, authn_req)
        context.request = {}
        context.request_authorization = "Bearer {}".format(token)
        response = frontend.userinfo_endpoint(context)
        parsed = OpenIDSchema().deserialize(response.message, "json")
        assert parsed["email"] == "tester@example.com"

    def test_userinfo_without_token(self, context, frontend):
        context.request = {}
        context.request_authorization = ""

        response = frontend.userinfo_endpoint(context)
        assert response.status == "401 Unauthorized"

    def test_userinfo_with_invalid_token(self, context, frontend):
        context.request = {}
        context.request_authorization = "Bearer invalid"

        response = frontend.userinfo_endpoint(context)
        assert response.status == "401 Unauthorized"

    def test_full_flow(self, context, frontend):
        redirect_uri = "https://client.example.com/redirect"
        response_type = "code id_token token"
        mock_callback = Mock()
        frontend.auth_req_callback_func = mock_callback
        # discovery
        http_response = frontend.provider_config(context)
        provider_config = ProviderConfigurationResponse().deserialize(http_response.message, "json")

        # client registration
        registration_request = RegistrationRequest(redirect_uris=[redirect_uri], response_types=[response_type])
        context.request = registration_request.to_dict()
        http_response = frontend.client_registration(context)
        registration_response = RegistrationResponse().deserialize(http_response.message, "json")

        # authentication request
        authn_req = AuthorizationRequest(redirect_uri=redirect_uri, client_id=registration_response["client_id"],
                                         response_type=response_type, scope="openid email", state="state",
                                         nonce="nonce")
        context.request = dict(parse_qsl(authn_req.to_urlencoded()))
        frontend.handle_authn_request(context)
        assert mock_callback.call_count == 1

        # fake authentication response from backend
        internal_response = self.setup_for_authn_response(context, frontend, authn_req)
        http_response = frontend.handle_authn_response(context, internal_response)
        authn_resp = AuthorizationResponse().deserialize(urlparse(http_response.message).fragment, "urlencoded")
        assert "code" in authn_resp
        assert "access_token" in authn_resp
        assert "id_token" in authn_resp

        # token request
        context.request = AccessTokenRequest(redirect_uri=authn_req["redirect_uri"], code=authn_resp["code"]).to_dict()
        credentials = "{}:{}".format(registration_response["client_id"], registration_response["client_secret"])
        basic_auth = urlsafe_b64encode(credentials.encode("utf-8")).decode("utf-8")
        context.request_authorization = "Basic {}".format(basic_auth)

        http_response = frontend.token_endpoint(context)
        parsed = AccessTokenResponse().deserialize(http_response.message, "json")
        assert "access_token" in parsed
        assert "id_token" in parsed

        # userinfo request
        context.request = {}
        context.request_authorization = "Bearer {}".format(parsed["access_token"])
        http_response = frontend.userinfo_endpoint(context)
        parsed = OpenIDSchema().deserialize(http_response.message, "json")
        assert "email" in parsed


class TestOidcSubjectTypeToHashType:
    def test_should_default_to_pairwise(self):
        assert oidc_subject_type_to_hash_type("foobar") == UserIdHashType.pairwise

    def test_should_map_pairwise(self):
        assert oidc_subject_type_to_hash_type("pairwise") == UserIdHashType.pairwise

    def test_should_map_pairwise(self):
        assert oidc_subject_type_to_hash_type("public") == UserIdHashType.public<|MERGE_RESOLUTION|>--- conflicted
+++ resolved
@@ -2,14 +2,9 @@
 Tests for the SAML frontend module src/frontends/saml2.py.
 """
 import json
-<<<<<<< HEAD
-from unittest.mock import Mock
-from urllib.parse import urlparse
-=======
 from base64 import urlsafe_b64encode
 from unittest.mock import Mock
 from urllib.parse import urlparse, parse_qsl
->>>>>>> 1105ee10
 
 import pytest
 from oic.oic.message import AuthorizationResponse, AuthorizationRequest, IdToken, ClaimsRequest, \
@@ -30,10 +25,7 @@
 }
 BASE_URL = "https://op.example.com"
 CLIENT_ID = "client1"
-<<<<<<< HEAD
-=======
 CLIENT_SECRET = "client_secret"
->>>>>>> 1105ee10
 
 
 class TestOpenIDConnectFrontend(object):
@@ -69,27 +61,6 @@
                         "redirect_uris": [redirect_uri],
                         "client_secret": CLIENT_SECRET}}
 
-<<<<<<< HEAD
-    @pytest.fixture
-    def authn_req(self):
-        state = "my_state"
-        nonce = "nonce"
-        redirect_uri = "https://client.example.com"
-        claims_req = ClaimsRequest(id_token=Claims(email=None))
-        req = AuthorizationRequest(client_id=CLIENT_ID, state=state, scope="openid",
-                                   response_type="id_token", redirect_uri=redirect_uri,
-                                   nonce=nonce, claims=claims_req)
-        return req
-
-    def insert_client_in_client_db(self, redirect_uri):
-        self.instance.provider.cdb = {
-            CLIENT_ID: {"response_types": ["id_token"],
-                        "redirect_uris": [(redirect_uri, None)],
-                        "client_salt": "salt"}}
-
-    def setup_for_authn_response(self, context, auth_req):
-        context.state[self.instance.name] = {"oidc_request": auth_req.to_urlencoded()}
-=======
     def insert_user_in_user_db(self, frontend, user_id):
         frontend.user_db[user_id] = {"email": "tester@example.com"}
 
@@ -101,7 +72,6 @@
 
     def setup_for_authn_response(self, context, frontend, auth_req):
         context.state[frontend.name] = {"oidc_request": auth_req.to_urlencoded()}
->>>>>>> 1105ee10
 
         auth_info = AuthenticationInformation(PASSWORD, "2015-09-30T12:21:37Z", "unittest_idp.xml")
         internal_response = InternalResponse(auth_info=auth_info)
@@ -110,70 +80,22 @@
 
         return internal_response
 
-<<<<<<< HEAD
-    def test_handle_authn_response(self, context, authn_req):
-        internal_response = self.setup_for_authn_response(context, authn_req)
-        http_resp = self.instance.handle_authn_response(context, internal_response)
-=======
     def test_handle_authn_response(self, context, frontend, authn_req):
         self.insert_client_in_client_db(frontend, authn_req["redirect_uri"])
         internal_response = self.setup_for_authn_response(context, frontend, authn_req)
         http_resp = frontend.handle_authn_response(context, internal_response)
->>>>>>> 1105ee10
         assert http_resp.message.startswith(authn_req["redirect_uri"])
 
         resp = AuthorizationResponse().deserialize(urlparse(http_resp.message).fragment)
         assert resp["state"] == authn_req["state"]
-<<<<<<< HEAD
-        id_token = IdToken().from_jwt(resp["id_token"], key=[self.instance.signing_key])
-        assert id_token["iss"] == BASE_URL
-        assert id_token["nonce"] == authn_req["nonce"]
-        assert id_token["aud"] == [authn_req["client_id"]]
-        assert id_token["sub"] == USERS["testuser1"]["eduPersonTargetedID"][0]
-=======
         id_token = IdToken().from_jwt(resp["id_token"], key=[frontend.signing_key])
         assert id_token["iss"] == BASE_URL
         assert id_token["nonce"] == authn_req["nonce"]
         assert id_token["aud"] == [authn_req["client_id"]]
         assert "sub" in id_token
->>>>>>> 1105ee10
         assert id_token["email"] == USERS["testuser1"]["email"][0]
         assert frontend.name not in context.state
 
-<<<<<<< HEAD
-    def test_get_authn_response_query_encoded(self, context):
-        state = "my_state"
-        nonce = "nonce"
-        redirect_uri = "https://client.example.com"
-        claims_req = ClaimsRequest(id_token=Claims(email=None))
-        req = AuthorizationRequest(client_id=CLIENT_ID, state=state, scope="openid",
-                                   response_type="id_token",
-                                   redirect_uri=redirect_uri,
-                                   nonce=nonce,
-                                   claims=claims_req,
-                                   response_mode="query")
-        internal_response = self.setup_for_authn_response(context, req)
-        http_resp = self.instance.handle_authn_response(context, internal_response)
-        assert http_resp.message.startswith(redirect_uri)
-
-        resp = AuthorizationResponse().deserialize(urlparse(http_resp.message).query)
-        assert resp["state"] == state
-        id_token = IdToken().from_jwt(resp["id_token"], key=[self.instance.signing_key])
-        assert id_token["iss"] == BASE_URL
-        assert id_token["nonce"] == nonce
-        assert id_token["sub"] == USERS["testuser1"]["eduPersonTargetedID"][0]
-        assert id_token["email"] == USERS["testuser1"]["email"][0]
-
-    def test_handle_authn_request(self, context, authn_req):
-        mock_callback = Mock()
-        self.instance.auth_req_callback_func = mock_callback
-        self.insert_client_in_client_db(authn_req["redirect_uri"])
-
-        context.request = authn_req.to_dict()
-        context.request["claims"] = json.dumps(context.request["claims"])
-        self.instance.handle_authn_request(context)
-
-=======
     def test_handle_authn_request(self, context, frontend, authn_req):
         mock_callback = Mock()
         frontend.auth_req_callback_func = mock_callback
@@ -182,34 +104,21 @@
         context.request = dict(parse_qsl(authn_req.to_urlencoded()))
         frontend.handle_authn_request(context)
 
->>>>>>> 1105ee10
         assert mock_callback.call_count == 1
         context, internal_req = mock_callback.call_args[0]
         assert internal_req.requester == authn_req["client_id"]
         assert internal_req.user_id_hash_type == UserIdHashType.pairwise
 
-<<<<<<< HEAD
-    def test_handle_backend_error(self, context):
-        redirect_uri = "https://client.example.com"
-        areq = AuthorizationRequest(client_id=CLIENT_ID, scope="openid", response_type="id_token",
-                                    redirect_uri=redirect_uri)
-        context.state[self.instance.name] = {"oidc_request": areq.to_urlencoded()}
-=======
     def test_handle_backend_error(self, context, frontend):
         redirect_uri = "https://client.example.com"
         areq = AuthorizationRequest(client_id=CLIENT_ID, scope="openid", response_type="id_token",
                                     redirect_uri=redirect_uri)
         context.state[frontend.name] = {"oidc_request": areq.to_urlencoded()}
->>>>>>> 1105ee10
 
         # fake an error
         message = "test error"
         error = SATOSAAuthenticationError(context.state, message)
-<<<<<<< HEAD
-        resp = self.instance.handle_backend_error(error)
-=======
         resp = frontend.handle_backend_error(error)
->>>>>>> 1105ee10
 
         assert resp.message.startswith(redirect_uri)
         error_response = AuthorizationErrorResponse().deserialize(urlparse(resp.message).fragment)
@@ -226,12 +135,6 @@
 
         reg_resp = RegistrationResponse().deserialize(registration_response.message, "json")
         assert "client_id" in reg_resp
-<<<<<<< HEAD
-
-        # no need to issue client secret since to token endpoint is published
-        assert "client_secret" not in reg_resp
-=======
->>>>>>> 1105ee10
         assert reg_resp["redirect_uris"] == [redirect_uri]
         assert reg_resp["response_types"] == ["id_token"]
 
